--- conflicted
+++ resolved
@@ -21,9 +21,9 @@
 import itertools
 
 
-# todo implement hengenlab new_metadata generator
+# todo implement hengenlab metadata generator
 # todo implement load_data for hengenlab
-# todo update existing datasets new_metadata json files on S3
+# todo update existing datasets metadata json files on S3
 
 
 def get_basepath():
@@ -48,7 +48,7 @@
 @deprecated('Use load_metadata(batch_uuid, experiment_nums) instead.')
 def load_batch(batch_uuid):
     """
-    Load the new_metadata for a batch of experiments and return as a dict
+    Load the metadata for a batch of experiments and return as a dict
     Parameters
     ----------
     batch_uuid : str
@@ -56,9 +56,9 @@
         Example: 2019-02-15, or d820d4a6-f59a-4565-bcd1-6469228e8e64
     """
     try:
-        full_path = "{}/{}/new_metadata.json".format(get_archive_path(), batch_uuid)
+        full_path = "{}/{}/metadata.json".format(get_archive_path(), batch_uuid)
         if not os.path.exists(full_path):
-            full_path = "{}/{}/new_metadata.json".format(get_archive_url(), batch_uuid)
+            full_path = "{}/{}/metadata.json".format(get_archive_url(), batch_uuid)
 
         with smart_open.open(full_path, "r") as f:
             return json.load(f)
@@ -69,7 +69,7 @@
 @deprecated('Use load_metadata(batch_uuid, experiment_nums) instead.')
 def load_experiment(batch_uuid, experiment_num):
     """
-    Load new_metadata from PRP S3 for a single experiment
+    Load metadata from PRP S3 for a single experiment
     Parameters
     ----------
     batch_uuid : str
@@ -78,8 +78,8 @@
         Which experiment in the batch to load
     Returns
     -------
-    new_metadata : dict
-        All of the new_metadata associated with this experiment
+    metadata : dict
+        All of the metadata associated with this experiment
     """
     batch = load_batch(batch_uuid)
     try:
@@ -96,7 +96,7 @@
 
 def load_metadata(batch_uuid: str) -> dict:
     """
-    Loads the batch UUID new_metadata.
+    Loads the batch UUID metadata.
 
     Metadata structure documentation:
         https://github.com/braingeneers/wiki/blob/main/shared/organizing-data.md#metadata-json-file
@@ -105,7 +105,7 @@
         metadata_json = load_metadata('2020-03-10-e-128silicon-mouse-p35')
 
     :param batch_uuid: Dataset UUID, example: 2020-03-10-e-128silicon-mouse-p35
-    :return: A single dict containing the contents of new_metadata.json. See wiki for further documentation:
+    :return: A single dict containing the contents of metadata.json. See wiki for further documentation: 
         https://github.com/braingeneers/wiki/blob/main/shared/organizing-data.md
     """
     base_path = 's3://braingeneers/' \
@@ -161,16 +161,16 @@
     # Load all the raw files into a single matrix
     if os.path.exists("{}/{}/derived/".format(get_archive_path(), batch_uuid)):
         # Load from local archive
-        # filename = "{}/{}/derived/{}".format(get_archive_path(), batch_uuid, new_metadata["blocks"][0]["path"])
-        # raw_data = np.fromfile(filename, dtype='>i2', count=-1, offset=new_metadata['offset']/32)
+        # filename = "{}/{}/derived/{}".format(get_archive_path(), batch_uuid, metadata["blocks"][0]["path"])
+        # raw_data = np.fromfile(filename, dtype='>i2', count=-1, offset=metadata['offset']/32)
         raw_data = np.concatenate([
             _load_path("{}/{}/derived/{}".format(get_archive_path(), batch_uuid, s["path"]))
             for s in metadata["blocks"][start:stop]], axis=0)
     else:
         # Load from PRP S3
-        # url = "{}/{}/derived/{}".format(get_archive_url(), batch_uuid, new_metadata["blocks"][0]["path"])
+        # url = "{}/{}/derived/{}".format(get_archive_url(), batch_uuid, metadata["blocks"][0]["path"])
         # with np.DataSource(None).open(url, "rb") as f:
-        #        raw_data = np.fromfile(f, dtype='>i2', count=-1, offset=new_metadata['offset']/32)
+        #        raw_data = np.fromfile(f, dtype='>i2', count=-1, offset=metadata['offset']/32)
         raw_data = np.concatenate([
             _load_url("{}/{}/derived/{}".format(get_archive_url(), batch_uuid, s["path"]))
             for s in metadata["blocks"][start:stop]], axis=0)
@@ -305,7 +305,7 @@
     print("Loading file Maxwell... start:", start, " stop:", stop)
 
     # as a note, load_experiment must have run successfully for execution to get here.
-    # the json is stored in new_metadata, which was passed in already.
+    # the json is stored in metadata, which was passed in already.
     # for robustness, maybe show all the h5 files present so it can be picked?
     # make sure start/stop have a non-None value
 
@@ -396,7 +396,7 @@
         elif ("Maxwell" in metadata["hardware"]):
             X, t, fs = load_files_maxwell(metadata, batch_uuid, experiment_num, channels, start, stop)
         else:
-            raise Exception('hardware field in new_metadata.json must contain keyword Axion, Raspi, Intan, or Maxwell')
+            raise Exception('hardware field in metadata.json must contain keyword Axion, Raspi, Intan, or Maxwell')
     else:  # assume intan
         X, t, fs = load_files_intan(metadata, batch_uuid, experiment_num, start, stop)
 
@@ -495,14 +495,9 @@
     :return: ndarray in (channels, frames) format where channels 0:64 are well A1, 64:128 are well A2, etc.
     """
     data_multi_file = []
-<<<<<<< HEAD
     # basepath = 's3://braingeneers' if braingeneers.get_default_endpoint().startswith('http') \
     #     else braingeneers.get_default_endpoint()
     # get subset of files to read from metadata.blocks
-=======
-
-    # get subset of files to read from new_metadata.blocks
->>>>>>> 75998e9e
     metadata_offsets_cumsum = np.cumsum([
         block['num_frames'] for block in metadata['ephys_experiments'][experiment_name]['blocks']
     ])
@@ -574,7 +569,7 @@
     """
     Loads specified amount of data from one block
     :param metadata: json file
-        JSON file containing new_metadata of experiment
+        JSON file containing metadata of experiment
     :param batch_uuid: str
         UUID of batch of experiments within the Braingeneers's archive
     :param experiment_name: str
@@ -770,19 +765,19 @@
 
 # Next 4 fcns are for loading data quickly from the maxwell,
 # assigning a path to a local kach dir "./ephys" if batch is synced
-# generate and return new_metadata, h5file, exp_jsons from UUID and possible recording locations
+# generate and return metadata, h5file, exp_jsons from UUID and possible recording locations
 # if theres a dir for the specified uuid, assign local experiment path, otherwise assign s3 experiment path
 def fast_batch_path(uuid):
     if os.path.exists("/home/jovyan/Projects/maxwell_analysis/ephys/" + uuid):
         uuid = "/home/jovyan/Projects/maxwell_analysis/ephys/" + uuid
-        metadata = json.load(smart_open.open(uuid + 'new_metadata.json', 'r'))
+        metadata = json.load(smart_open.open(uuid + 'metadata.json', 'r'))
     else:
         uuid = "s3://braingeneers/ephys/" + uuid
     print(uuid)
     return uuid
 
 
-# get actual path to recording, not the name of the json from new_metadata
+# get actual path to recording, not the name of the json from metadata
 def paths_2_each_exp(data_dir):
     try:
         objs = s3wrangler.list_objects(data_dir)  # if on s3
@@ -812,7 +807,7 @@
                                 experiment_name: Union[List[str], str] = 'experiment1',
                                 n_threads: int = 16, save: bool = False):
     """
-    Generates a new_metadata json and experiment1...experimentN jsons for a hengenlab dataset upload.
+    Generates a metadata json and experiment1...experimentN jsons for a hengenlab dataset upload.
 
     File locations in S3 for hengenlab neural data files:
         s3://braingeneers/ephys/YYYY-MM-DD-e-${DATASET_NAME}/original/data/*.bin
@@ -896,7 +891,7 @@
 def generate_metadata_axion(batch_uuid: str, experiment_prefix: str = '',
                             n_threads: int = 16, save: bool = False):
     """
-    Generates new_metadata.json raw Axion data files on S3 from a standard UUID. Assumes raw data files are stored in:
+    Generates metadata.json raw Axion data files on S3 from a standard UUID. Assumes raw data files are stored in:
 
         ${ENDPOINT}/ephys/YYYY-MM-DD-e-[descriptor]/original/experiments/*.raw
         (ENDPOINT defaults to s3://braingeneers)
@@ -915,7 +910,7 @@
     :param n_threads: number of concurrent file reads (useful for parsing many network based files)
     :param save: bool (default == False) saves the generated metadata file back to S3/ENDPOINT at batch_uuid
     :return: (metadata_json: dict, ephys_experiments: dict) a tuple of two dictionaries which are
-        json serializable to new_metadata.json and experiment1.json.
+        json serializable to metadata.json and experiment1.json.
     """
     metadata_json = {}
     ephys_experiments = OrderedDict()
@@ -1004,9 +999,9 @@
     """
     Internal function
 
-    Generates the information necessary to create a new_metadata file for an Axion dataset.
+    Generates the information necessary to create a metadata file for an Axion dataset.
     This function should only be called when uploading the dataset to Axion, under normal
-    circumstances the new_metadata file is generated once at upload time and stored on S3.
+    circumstances the metadata file is generated once at upload time and stored on S3.
 
     :param filename: S3 or local axion raw data file, example:
         "s3://braingeneers/ephys/2020-07-06-e-MGK-76-2614-Wash/raw/H28126_WK27_010320_Cohort_202000706_Wash(214).raw"
@@ -1033,7 +1028,7 @@
         channel_map = []
         corrected_map = []
 
-        # retrieve new_metadata from records
+        # retrieve metadata from records
         for obj in record_list:  # order is 1, 2, 7, 4, 6 - 6
             if obj.type == 1:
                 start = fid.tell()
@@ -1139,7 +1134,7 @@
                     num_channels, corrected_map):
     """
     :param file_name: file name
-    :param file_data_start_position: data start position in file as returned by new_metadata
+    :param file_data_start_position: data start position in file as returned by metadata
     :param sample_offset: number of frames to skip from beginning of file
     :param sample_length: length of data section in frames (agnostic of channel count)
     :param num_channels:
@@ -1188,8 +1183,8 @@
 #     A variant of OrderedDict indexable by index (int) or name (str).
 #     This class forces ints to represent index by location, else index by name/object.
 #     Example usages:
-#         new_metadata['ephys_experiments']['experiment0']    # index by name (must use str type)
-#         new_metadata['ephys_experiments'][0]                # index by location (must use int type)
+#         metadata['ephys_experiments']['experiment0']    # index by name (must use str type)
+#         metadata['ephys_experiments'][0]                # index by location (must use int type)
 #     """
 #
 #     def __init__(self, original_list: list, key: callable):
